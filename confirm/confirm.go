--- conflicted
+++ resolved
@@ -13,14 +13,9 @@
 	"net/url"
 	"path"
 
-<<<<<<< HEAD
+	"github.com/pkg/errors"
+
 	"github.com/volatiletech/authboss"
-	"github.com/volatiletech/authboss/internal/response"
-=======
-	"github.com/pkg/errors"
-
-	"github.com/volatiletech/authboss"
->>>>>>> 97a8f0fe
 )
 
 const (
@@ -56,22 +51,7 @@
 func (c *Confirm) Init(ab *authboss.Authboss) (err error) {
 	c.Authboss = ab
 
-<<<<<<< HEAD
-	var ok bool
-	storer, ok := c.Storer.(ConfirmStorer)
-	if c.StoreMaker == nil && (storer == nil || !ok) {
-		return errors.New("confirm: Need a ConfirmStorer")
-	}
-
-	c.emailHTMLTemplates, err = response.LoadTemplates(ab, c.LayoutHTMLEmail, c.ViewsPath, tplConfirmHTML)
-	if err != nil {
-		return err
-	}
-	c.emailTextTemplates, err = response.LoadTemplates(ab, c.LayoutTextEmail, c.ViewsPath, tplConfirmText)
-	if err != nil {
-=======
 	if err = c.Authboss.Config.Core.MailRenderer.Load(EmailConfirmHTML, EmailConfirmTxt); err != nil {
->>>>>>> 97a8f0fe
 		return err
 	}
 
@@ -140,9 +120,6 @@
 		return err
 	}
 
-<<<<<<< HEAD
-	goConfirmEmail(c, ctx, email, base64.URLEncoding.EncodeToString(token))
-=======
 	user.PutConfirmed(false)
 	user.PutConfirmSelector(selector)
 	user.PutConfirmVerifier(verifier)
@@ -153,43 +130,10 @@
 	}
 
 	goConfirmEmail(c, ctx, user.GetEmail(), token)
->>>>>>> 97a8f0fe
 
 	return nil
 }
 
-<<<<<<< HEAD
-var goConfirmEmail = func(c *Confirm, ctx *authboss.Context, to, token string) {
-	if ctx.MailMaker != nil {
-		c.confirmEmail(ctx, to, token)
-	} else {
-		go c.confirmEmail(ctx, to, token)
-	}
-}
-
-// confirmEmail sends a confirmation e-mail.
-func (c *Confirm) confirmEmail(ctx *authboss.Context, to, token string) {
-	p := path.Join(c.MountPath, "confirm")
-	url := fmt.Sprintf("%s%s?%s=%s", c.RootURL, p, url.QueryEscape(FormValueConfirm), url.QueryEscape(token))
-
-	email := authboss.Email{
-		To:       []string{to},
-		From:     c.EmailFrom,
-		FromName: c.EmailFromName,
-		Subject:  c.EmailSubjectPrefix + "Confirm New Account",
-	}
-
-	err := response.Email(ctx.Mailer, email, c.emailHTMLTemplates, tplConfirmHTML, c.emailTextTemplates, tplConfirmText, url)
-	if err != nil {
-		fmt.Fprintf(ctx.LogWriter, "confirm: Failed to send e-mail: %v", err)
-	}
-}
-
-func (c *Confirm) confirmHandler(ctx *authboss.Context, w http.ResponseWriter, r *http.Request) error {
-	token := r.FormValue(FormValueConfirm)
-	if len(token) == 0 {
-		return authboss.ClientDataErr{Name: FormValueConfirm}
-=======
 // This is here so it can be mocked out by a test
 var goConfirmEmail = func(c *Confirm, ctx context.Context, to, token string) {
 	go c.SendConfirmEmail(ctx, to, token)
@@ -233,7 +177,6 @@
 	if errs := validator.Validate(); errs != nil {
 		logger.Infof("validation failed in Confirm.Get, this typically means a bad token: %+v", errs)
 		return c.invalidToken(w, r)
->>>>>>> 97a8f0fe
 	}
 
 	values := authboss.MustHaveConfirmValues(validator)
@@ -249,17 +192,12 @@
 		return c.invalidToken(w, r)
 	}
 
-<<<<<<< HEAD
-	dbTok := base64.StdEncoding.EncodeToString(sum[:])
-	user, err := ctx.Storer.(ConfirmStorer).ConfirmUser(dbTok)
-=======
 	selectorBytes := sha512.Sum512(rawToken[:confirmTokenSplit])
 	verifierBytes := sha512.Sum512(rawToken[confirmTokenSplit:])
 	selector := base64.StdEncoding.EncodeToString(selectorBytes[:])
 
 	storer := authboss.EnsureCanConfirm(c.Authboss.Config.Storage.Server)
 	user, err := storer.LoadByConfirmSelector(r.Context(), selector)
->>>>>>> 97a8f0fe
 	if err == authboss.ErrUserNotFound {
 		logger.Infof("confirm selector was not found in database: %s", selector)
 		return c.invalidToken(w, r)
@@ -279,19 +217,6 @@
 		return c.invalidToken(w, r)
 	}
 
-<<<<<<< HEAD
-	if err := ctx.SaveUser(); err != nil {
-		return err
-	}
-	if c.Authboss.AllowInsecureLoginAfterConfirm {
-		key, err := ctx.User.StringErr(c.PrimaryID)
-		if err != nil {
-			return err
-		}
-		ctx.SessionStorer.Put(authboss.SessionKey, key)
-	}
-	response.Redirect(ctx, w, r, c.RegisterOKPath, "You have successfully confirmed your account.", "", true)
-=======
 	user.PutConfirmSelector("")
 	user.PutConfirmVerifier("")
 	user.PutConfirmed(true)
@@ -317,7 +242,6 @@
 	}
 	return c.Authboss.Config.Core.Redirector.Redirect(w, r, ro)
 }
->>>>>>> 97a8f0fe
 
 // Middleware ensures that a user is confirmed, or else it will intercept the request
 // and send them to the confirm page, this will load the user if he's not been loaded
