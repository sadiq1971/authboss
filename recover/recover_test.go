--- conflicted
+++ resolved
@@ -134,18 +134,12 @@
 
 	h := testSetup()
 
-<<<<<<< HEAD
-	sentEmail := false
-	goRecoverEmail = func(_ *Recover, _ *authboss.Context, _, _ string) {
-		sentEmail = true
-=======
 	h.bodyReader.Return = &mocks.Values{
 		PID: "test@test.com",
 	}
 	h.storer.Users["test@test.com"] = &mocks.User{
 		Email:    "test@test.com",
 		Password: "i can't recall, doesn't seem like something bcrypted though",
->>>>>>> 97a8f0fe
 	}
 
 	r := mocks.Request("GET")
@@ -239,16 +233,6 @@
 
 	h := testSetup()
 
-<<<<<<< HEAD
-	mailer := mocks.NewMockMailer()
-	mailer.SendErr = "failed to send"
-	r.Mailer = mailer
-
-	r.sendRecoverEmail(r.NewContext(), "", "")
-
-	if !strings.Contains(logger.String(), "failed to send") {
-		t.Error("Expected logged to have msg:", "failed to send")
-=======
 	h.bodyReader.Return = &mocks.Values{
 		Token: testToken,
 	}
@@ -258,7 +242,6 @@
 		RecoverSelector:    testSelector,
 		RecoverVerifier:    testVerifier,
 		RecoverTokenExpiry: time.Now().UTC().AddDate(0, 0, 1),
->>>>>>> 97a8f0fe
 	}
 
 	r := mocks.Request("POST")
@@ -268,14 +251,8 @@
 		t.Error(err)
 	}
 
-<<<<<<< HEAD
-	r.sendRecoverEmail(r.NewContext(), "a@b.c", "abc=")
-	if len(mailer.Last.To) != 1 {
-		t.Error("Expected 1 to email")
-=======
 	if w.Code != http.StatusTemporaryRedirect {
 		t.Error("code was wrong:", w.Code)
->>>>>>> 97a8f0fe
 	}
 	if p := h.redirector.Options.RedirectPath; p != h.ab.Paths.RecoverOK {
 		t.Error("path was wrong:", p)
@@ -416,13 +393,7 @@
 func TestEndPostUserNotExist(t *testing.T) {
 	t.Parallel()
 
-<<<<<<< HEAD
-	rec.Authboss.AllowLoginAfterResetPassword = false
-
-	ctx, w, r, sessionStorer := testRequest(rec.Authboss, "POST", "token", testURLBase64Token, authboss.StorePassword, "abcd", "confirm_"+authboss.StorePassword, "abcd")
-=======
-	h := testSetup()
->>>>>>> 97a8f0fe
+	h := testSetup()
 
 	h.bodyReader.Return = &mocks.Values{
 		Token: testToken,
@@ -444,14 +415,8 @@
 	if w.Code != http.StatusOK {
 		t.Error("code was wrong:", w.Code)
 	}
-<<<<<<< HEAD
-
-	if _, ok := sessionStorer.Get(authboss.SessionKey); ok {
-		t.Error("Should not have logged the user in since AllowInsecureLoginAfterConfirm is false.")
-=======
 	if h.responder.Page != PageRecoverEnd {
 		t.Error("page was wrong:", h.responder.Page)
->>>>>>> 97a8f0fe
 	}
 	if h.responder.Data[authboss.DataValidation].(map[string][]string)[""][0] != "recovery token is invalid" {
 		t.Error("expected a vague error to mislead")
