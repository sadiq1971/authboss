package authboss

import (
	"time"

	"golang.org/x/crypto/bcrypt"
)

// Config holds all the configuration for both authboss and it's modules.
type Config struct {
<<<<<<< HEAD
	// MountPath is the path to mount authboss's routes at (eg /auth).
	MountPath string
	// ViewsPath is the path to search for overridden templates.
	ViewsPath string
	// RootURL is the scheme+host+port of the web application (eg https://www.happiness.com:8080) for url generation.  No trailing slash.
	RootURL string
	// BCryptCost is the cost of the bcrypt password hashing function.
	BCryptCost int

	// PrimaryID is the primary identifier of the user. Set to one of:
	// authboss.StoreEmail, authboss.StoreUsername (StoreEmail is default)
	PrimaryID string

	// Allow the user to be automatically signed in after confirm his account
	AllowInsecureLoginAfterConfirm bool
	// Allow the user to be automatically signed in after reset his password
	AllowLoginAfterResetPassword bool

	// Layout that all authboss views will be inserted into.
	Layout *template.Template
	// LayoutHTMLEmail is for emails going out in HTML form, authbosses e-mail templates
	// will be inserted into this layout.
	LayoutHTMLEmail *template.Template
	// LayoutTextEmail is for emails going out in text form, authbosses e-mail templates
	// will be inserted into this layout.
	LayoutTextEmail *template.Template
	// LayoutDataMaker is a function that can provide authboss with the layout's
	// template data. It will be merged with the data being provided for the current
	// view in order to render the templates.
	LayoutDataMaker ViewDataMaker

	// OAuth2Providers lists all providers that can be used. See
	// OAuthProvider documentation for more details.
	OAuth2Providers map[string]OAuth2Provider

	// ErrorHandler handles would be 500 errors.
	ErrorHandler http.Handler
	// BadRequestHandler handles would be 400 errors.
	BadRequestHandler http.Handler
	// NotFoundHandler handles would be 404 errors.
	NotFoundHandler http.Handler

	// AuthLoginOKPath is the redirect path after a successful authentication.
	AuthLoginOKPath string
	// AuthLoginFailPath is the redirect path after a failed authentication.
	AuthLoginFailPath string
	// AuthLogoutOKPath is the redirect path after a log out.
	AuthLogoutOKPath string

	// RecoverOKPath is the redirect path after a successful recovery of a password.
	RecoverOKPath string
	// RecoverTokenDuration controls how long a token sent via email for password
	// recovery is valid for.
	RecoverTokenDuration time.Duration

	// RegisterOKPath is the redirect path after a successful registration.
	RegisterOKPath string

	// Policies control validation of form fields and are automatically run
	// against form posts that include the fields.
	Policies []Validator
	// ConfirmFields are fields that are supposed to be submitted with confirmation
	// fields alongside them, passwords, emails etc.
	ConfirmFields []string
	// PreserveFields are fields used with registration that are to be rendered when
	// post fails.
	PreserveFields []string

	// ExpireAfter controls the time an account is idle before being logged out
	// by the ExpireMiddleware.
	ExpireAfter time.Duration

	// LockAfter this many tries.
	LockAfter int
	// LockWindow is the waiting time before the number of attemps are reset.
	LockWindow time.Duration
	// LockDuration is how long an account is locked for.
	LockDuration time.Duration

	// EmailFrom is the email address authboss e-mails come from.
	EmailFrom string
	// EmailFromName is the name used in the From: header of authboss emails.
	EmailFromName string
	// EmailSubjectPrefix is used to add something to the front of the authboss
	// email subjects.
	EmailSubjectPrefix string

	// XSRFName is the name of the xsrf token to put in the hidden form fields.
	XSRFName string
	// XSRFMaker is a function that returns an xsrf token for the current non-POST request.
	XSRFMaker XSRF

	// Storer is the interface through which Authboss accesses the web apps database.
	Storer Storer
	// StoreMaker is an alternative to defining Storer directly, which facilitates creating
	// a Storer on demand from the current http request. Unless you have an exceedingly unusual
	// special requirement, defining Storer directly is the preferred pattern; literally the only
	// known use case at the time of this property being added is Google App Engine, which requires
	// the current context as an argument to its datastore API methods. To avoid passing StoreMaker
	// an expired request object, where relevant, calls to this function will never be spun off as
	// goroutines.
	StoreMaker StoreMaker
	// OAuth2Storer is a different kind of storer only meant for OAuth2.
	OAuth2Storer OAuth2Storer
	// OAuth2StoreMaker is an alternative to defining OAuth2Storer directly, which facilitates creating
	// a OAuth2Storer on demand from the current http request. Unless you have an exceedingly unusual
	// special requirement, defining OAuth2Storer directly is the preferred pattern; literally the only
	// known use case at the time of this property being added is Google App Engine, which requires
	// the current context as an argument to its datastore API methods. To avoid passing OAuth2StoreMaker
	// an expired request object, where relevant, calls to this function will never be spun off as
	// goroutines.
	OAuth2StoreMaker OAuth2StoreMaker
	// CookieStoreMaker must be defined to provide an interface capapable of storing cookies
	// for the given response, and reading them from the request.
	CookieStoreMaker CookieStoreMaker
	// SessionStoreMaker must be defined to provide an interface capable of storing session-only
	// values for the given response, and reading them from the request.
	SessionStoreMaker SessionStoreMaker
	// LogWriter is written to when errors occur, as well as on startup to show which modules are loaded
	// and which routes they registered. By default writes to io.Discard.
	LogWriter io.Writer
	// LogWriteMaker is an alternative to defining LogWriter directly, which facilitates creating
	// a LogWriter on demand from the current http request. Unless you have an exceedingly unusual
	// special requirement, defining LogWriter directly is the preferred pattern; literally the only
	// known use case at the time of this property being added is Google App Engine, which requires
	// the current context as an argument to its logging API methods. To avoid passing LogWriteMaker
	// an expired request object, where relevant, calls to this function will never be spun off as
	// goroutines.
	LogWriteMaker LogWriteMaker
	// Mailer is the mailer being used to send e-mails out. Authboss defines two loggers for use
	// LogMailer and SMTPMailer, the default is a LogMailer to io.Discard.
	Mailer Mailer
	// MailMaker is an alternative to defining Mailer directly, which facilitates creating
	// a Mailer on demand from the current http request. Unless you have an exceedingly unusual
	// special requirement, defining Mailer directly is the preferred pattern; literally the only
	// known use case at the time of this property being added is Google App Engine, which requires
	// the current context as an argument to its mail API methods. To avoid passing MailMaker
	// an expired request object, where relevant, calls to this function will never be spun off as
	// goroutines.
	MailMaker MailMaker
	// ContextProvider provides a context for a given request
	ContextProvider func(*http.Request) context.Context
}
=======
	Paths struct {
		// Mount is the path to mount authboss's routes at (eg /auth).
		Mount string
		// NotAuthorized is the default URL to kick users back to when
		// they attempt an action that requires them to be logged in and they're not auth'd
		NotAuthorized string
>>>>>>> 97a8f0fe

		// AuthLoginOK is the redirect path after a successful authentication.
		AuthLoginOK string

		// ConfirmOK once a user has confirmed their account, where should they go
		ConfirmOK string
		// ConfirmNotOK is used by the middleware, when a user is still supposed to
		// confirm their account, this is where they should be redirected to.
		ConfirmNotOK string

		// LockNotOK is a path to go to when the user fails
		LockNotOK string

		// LogoutOK is the redirect path after a log out.
		LogoutOK string

		// OAuth2LoginOK is the redirect path after a successful oauth2 login
		OAuth2LoginOK string
		// OAuth2LoginNotOK is the redirect path after an unsuccessful oauth2 login
		OAuth2LoginNotOK string

		// RecoverOK is the redirect path after a successful recovery of a password.
		RecoverOK string

		// RegisterOK is the redirect path after a successful registration.
		RegisterOK string

		// RootURL is the scheme+host+port of the web application (eg https://www.happiness.com:8080) for url generation. No trailing slash.
		RootURL string
	}

	Modules struct {
		// BCryptCost is the cost of the bcrypt password hashing function.
		BCryptCost int

		// ExpireAfter controls the time an account is idle before being logged out
		// by the ExpireMiddleware.
		ExpireAfter time.Duration

		// LockAfter this many tries.
		LockAfter int
		// LockWindow is the waiting time before the number of attemps are reset.
		LockWindow time.Duration
		// LockDuration is how long an account is locked for.
		LockDuration time.Duration

		// LogoutMethod is the method the logout route should use (default should be DELETE)
		LogoutMethod string

		// RegisterPreserveFields are fields used with registration that are to be rendered when
		// post fails in a normal way (for example validation errors), they will be passed
		// back in the data of the response under the key DataPreserve which will be a map[string]string.
		//
		// All fields that are to be preserved must be able to be returned by the ArbitraryValuer.GetValues()
		//
		// This means in order to have a field named "address" you would need to have that returned by
		// the ArbitraryValuer.GetValues() method and then it would be available to be whitelisted by this
		// configuration variable.
		RegisterPreserveFields []string

		// RecoverTokenDuration controls how long a token sent via email for password
		// recovery is valid for.
		RecoverTokenDuration time.Duration
		// RecoverLoginAfterRecovery says for the recovery module after a user has successfully
		// recovered the password, are they simply logged in, or are they redirected to
		// the login page with an "updated password" message.
		RecoverLoginAfterRecovery bool

		// OAuth2Providers lists all providers that can be used. See
		// OAuthProvider documentation for more details.
		OAuth2Providers map[string]OAuth2Provider

		// TOTP2FAIssuer is the issuer that appears in the url when scanning a qr code
		// for google authenticator.
		TOTP2FAIssuer string

		// RoutesRedirectOnUnauthed controls whether or not a user is redirected or given
		// a 404 when they are unauthenticated and attempting to access a route that's
		// login-protected inside Authboss itself. The otp/twofactor modules all use
		// authboss.Middleware to protect their routes and this is the
		// redirectToLogin parameter in that middleware that they pass through.
		RoutesRedirectOnUnauthed bool
	}

	Mail struct {
		// From is the email address authboss e-mails come from.
		From string
		// FromName is the name authboss e-mails come from.
		FromName string
		// SubjectPrefix is used to add something to the front of the authboss
		// email subjects.
		SubjectPrefix string
	}

	Storage struct {
		// Storer is the interface through which Authboss accesses the web apps database
		// for user operations.
		Server ServerStorer

		// CookieState must be defined to provide an interface capapable of
		// storing cookies for the given response, and reading them from the request.
		CookieState ClientStateReadWriter
		// SessionState must be defined to provide an interface capable of
		// storing session-only values for the given response, and reading them
		// from the request.
		SessionState ClientStateReadWriter
	}

	Core struct {
		// Router is the entity that controls all routing to authboss routes
		// modules will register their routes with it.
		Router Router

		// ErrorHandler wraps http requests with centralized error handling.
		ErrorHandler ErrorHandler

		// Responder takes a generic response from a controller and prepares
		// the response, uses a renderer to create the body, and replies to the
		// http request.
		Responder HTTPResponder

		// Redirector can redirect a response, similar to Responder but responsible
		// only for redirection.
		Redirector HTTPRedirector

		// BodyReader reads validatable data from the body of a request to be able
		// to get data from the user's client.
		BodyReader BodyReader

		// ViewRenderer loads the templates for the application.
		ViewRenderer Renderer
		// MailRenderer loads the templates for mail. If this is nil, it will
		// fall back to using the Renderer created from the ViewLoader instead.
		MailRenderer Renderer

		// Mailer is the mailer being used to send e-mails out via smtp
		Mailer Mailer

		// Logger implies just a few log levels for use, can optionally
		// also implement the ContextLogger to be able to upgrade to a
		// request specific logger.
		Logger Logger
	}
}

// Defaults sets the configuration's default values.
func (c *Config) Defaults() {
	c.Paths.Mount = "/auth"
	c.Paths.NotAuthorized = "/"
	c.Paths.AuthLoginOK = "/"
	c.Paths.ConfirmOK = "/"
	c.Paths.ConfirmNotOK = "/"
	c.Paths.LockNotOK = "/"
	c.Paths.LogoutOK = "/"
	c.Paths.OAuth2LoginOK = "/"
	c.Paths.OAuth2LoginNotOK = "/"
	c.Paths.RecoverOK = "/"
	c.Paths.RegisterOK = "/"
	c.Paths.RootURL = "http://localhost:8080"

	c.Modules.BCryptCost = bcrypt.DefaultCost
	c.Modules.ExpireAfter = time.Hour
	c.Modules.LockAfter = 3
	c.Modules.LockWindow = 5 * time.Minute
	c.Modules.LockDuration = 12 * time.Hour
	c.Modules.LogoutMethod = "DELETE"
	c.Modules.RecoverLoginAfterRecovery = false
	c.Modules.RecoverTokenDuration = 24 * time.Hour
}<|MERGE_RESOLUTION|>--- conflicted
+++ resolved
@@ -8,158 +8,12 @@
 
 // Config holds all the configuration for both authboss and it's modules.
 type Config struct {
-<<<<<<< HEAD
-	// MountPath is the path to mount authboss's routes at (eg /auth).
-	MountPath string
-	// ViewsPath is the path to search for overridden templates.
-	ViewsPath string
-	// RootURL is the scheme+host+port of the web application (eg https://www.happiness.com:8080) for url generation.  No trailing slash.
-	RootURL string
-	// BCryptCost is the cost of the bcrypt password hashing function.
-	BCryptCost int
-
-	// PrimaryID is the primary identifier of the user. Set to one of:
-	// authboss.StoreEmail, authboss.StoreUsername (StoreEmail is default)
-	PrimaryID string
-
-	// Allow the user to be automatically signed in after confirm his account
-	AllowInsecureLoginAfterConfirm bool
-	// Allow the user to be automatically signed in after reset his password
-	AllowLoginAfterResetPassword bool
-
-	// Layout that all authboss views will be inserted into.
-	Layout *template.Template
-	// LayoutHTMLEmail is for emails going out in HTML form, authbosses e-mail templates
-	// will be inserted into this layout.
-	LayoutHTMLEmail *template.Template
-	// LayoutTextEmail is for emails going out in text form, authbosses e-mail templates
-	// will be inserted into this layout.
-	LayoutTextEmail *template.Template
-	// LayoutDataMaker is a function that can provide authboss with the layout's
-	// template data. It will be merged with the data being provided for the current
-	// view in order to render the templates.
-	LayoutDataMaker ViewDataMaker
-
-	// OAuth2Providers lists all providers that can be used. See
-	// OAuthProvider documentation for more details.
-	OAuth2Providers map[string]OAuth2Provider
-
-	// ErrorHandler handles would be 500 errors.
-	ErrorHandler http.Handler
-	// BadRequestHandler handles would be 400 errors.
-	BadRequestHandler http.Handler
-	// NotFoundHandler handles would be 404 errors.
-	NotFoundHandler http.Handler
-
-	// AuthLoginOKPath is the redirect path after a successful authentication.
-	AuthLoginOKPath string
-	// AuthLoginFailPath is the redirect path after a failed authentication.
-	AuthLoginFailPath string
-	// AuthLogoutOKPath is the redirect path after a log out.
-	AuthLogoutOKPath string
-
-	// RecoverOKPath is the redirect path after a successful recovery of a password.
-	RecoverOKPath string
-	// RecoverTokenDuration controls how long a token sent via email for password
-	// recovery is valid for.
-	RecoverTokenDuration time.Duration
-
-	// RegisterOKPath is the redirect path after a successful registration.
-	RegisterOKPath string
-
-	// Policies control validation of form fields and are automatically run
-	// against form posts that include the fields.
-	Policies []Validator
-	// ConfirmFields are fields that are supposed to be submitted with confirmation
-	// fields alongside them, passwords, emails etc.
-	ConfirmFields []string
-	// PreserveFields are fields used with registration that are to be rendered when
-	// post fails.
-	PreserveFields []string
-
-	// ExpireAfter controls the time an account is idle before being logged out
-	// by the ExpireMiddleware.
-	ExpireAfter time.Duration
-
-	// LockAfter this many tries.
-	LockAfter int
-	// LockWindow is the waiting time before the number of attemps are reset.
-	LockWindow time.Duration
-	// LockDuration is how long an account is locked for.
-	LockDuration time.Duration
-
-	// EmailFrom is the email address authboss e-mails come from.
-	EmailFrom string
-	// EmailFromName is the name used in the From: header of authboss emails.
-	EmailFromName string
-	// EmailSubjectPrefix is used to add something to the front of the authboss
-	// email subjects.
-	EmailSubjectPrefix string
-
-	// XSRFName is the name of the xsrf token to put in the hidden form fields.
-	XSRFName string
-	// XSRFMaker is a function that returns an xsrf token for the current non-POST request.
-	XSRFMaker XSRF
-
-	// Storer is the interface through which Authboss accesses the web apps database.
-	Storer Storer
-	// StoreMaker is an alternative to defining Storer directly, which facilitates creating
-	// a Storer on demand from the current http request. Unless you have an exceedingly unusual
-	// special requirement, defining Storer directly is the preferred pattern; literally the only
-	// known use case at the time of this property being added is Google App Engine, which requires
-	// the current context as an argument to its datastore API methods. To avoid passing StoreMaker
-	// an expired request object, where relevant, calls to this function will never be spun off as
-	// goroutines.
-	StoreMaker StoreMaker
-	// OAuth2Storer is a different kind of storer only meant for OAuth2.
-	OAuth2Storer OAuth2Storer
-	// OAuth2StoreMaker is an alternative to defining OAuth2Storer directly, which facilitates creating
-	// a OAuth2Storer on demand from the current http request. Unless you have an exceedingly unusual
-	// special requirement, defining OAuth2Storer directly is the preferred pattern; literally the only
-	// known use case at the time of this property being added is Google App Engine, which requires
-	// the current context as an argument to its datastore API methods. To avoid passing OAuth2StoreMaker
-	// an expired request object, where relevant, calls to this function will never be spun off as
-	// goroutines.
-	OAuth2StoreMaker OAuth2StoreMaker
-	// CookieStoreMaker must be defined to provide an interface capapable of storing cookies
-	// for the given response, and reading them from the request.
-	CookieStoreMaker CookieStoreMaker
-	// SessionStoreMaker must be defined to provide an interface capable of storing session-only
-	// values for the given response, and reading them from the request.
-	SessionStoreMaker SessionStoreMaker
-	// LogWriter is written to when errors occur, as well as on startup to show which modules are loaded
-	// and which routes they registered. By default writes to io.Discard.
-	LogWriter io.Writer
-	// LogWriteMaker is an alternative to defining LogWriter directly, which facilitates creating
-	// a LogWriter on demand from the current http request. Unless you have an exceedingly unusual
-	// special requirement, defining LogWriter directly is the preferred pattern; literally the only
-	// known use case at the time of this property being added is Google App Engine, which requires
-	// the current context as an argument to its logging API methods. To avoid passing LogWriteMaker
-	// an expired request object, where relevant, calls to this function will never be spun off as
-	// goroutines.
-	LogWriteMaker LogWriteMaker
-	// Mailer is the mailer being used to send e-mails out. Authboss defines two loggers for use
-	// LogMailer and SMTPMailer, the default is a LogMailer to io.Discard.
-	Mailer Mailer
-	// MailMaker is an alternative to defining Mailer directly, which facilitates creating
-	// a Mailer on demand from the current http request. Unless you have an exceedingly unusual
-	// special requirement, defining Mailer directly is the preferred pattern; literally the only
-	// known use case at the time of this property being added is Google App Engine, which requires
-	// the current context as an argument to its mail API methods. To avoid passing MailMaker
-	// an expired request object, where relevant, calls to this function will never be spun off as
-	// goroutines.
-	MailMaker MailMaker
-	// ContextProvider provides a context for a given request
-	ContextProvider func(*http.Request) context.Context
-}
-=======
 	Paths struct {
 		// Mount is the path to mount authboss's routes at (eg /auth).
 		Mount string
 		// NotAuthorized is the default URL to kick users back to when
 		// they attempt an action that requires them to be logged in and they're not auth'd
 		NotAuthorized string
->>>>>>> 97a8f0fe
 
 		// AuthLoginOK is the redirect path after a successful authentication.
 		AuthLoginOK string
